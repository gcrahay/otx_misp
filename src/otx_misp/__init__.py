--- conflicted
+++ resolved
@@ -186,25 +186,19 @@
         misp.discovered_tags = tags
 
     if isinstance(pulse_or_list, (list, tuple)) or inspect.isgenerator(pulse_or_list):
-<<<<<<< HEAD
         result_event = []
         for pulse in pulse_or_list:
           try:
             result = create_events(pulse, author=author, server=server, key=key, misp=misp, distribution=distribution,
-                              threat_level=threat_level, analysis=analysis, publish=publish, tlp=tlp, to_ids=to_ids)
+                              threat_level=threat_level, analysis=analysis, publish=publish, tlp=tlp, to_ids=to_ids, 
+                              author_tag=author_tag, bulk_tag=bulk_tag, dedup_titles=dedup_titles)
             result_event.append(result)
           except:
             pass
           
         return result_event
-        #return [create_events(pulse, author=author, server=server, key=key, misp=misp, distribution=distribution,
-                              threat_level=threat_level, analysis=analysis, publish=publish, tlp=tlp, to_ids=to_ids)
-=======
-        return [create_events(pulse, author=author, server=server, key=key, misp=misp, distribution=distribution,
-                              threat_level=threat_level, analysis=analysis, publish=publish, tlp=tlp, to_ids=to_ids, 
-                              author_tag=author_tag, bulk_tag=bulk_tag, dedup_titles=dedup_titles)
->>>>>>> 3262be14
-                for pulse in pulse_or_list]
+
+
     pulse = pulse_or_list
     if author:
         event_name = pulse['author_name'] + ' | ' + pulse['name']
